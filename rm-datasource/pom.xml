<?xml version="1.0" encoding="UTF-8"?>
<!--
  ~  Copyright 1999-2018 Alibaba Group Holding Ltd.
  ~
  ~  Licensed under the Apache License, Version 2.0 (the "License");
  ~  you may not use this file except in compliance with the License.
  ~  You may obtain a copy of the License at
  ~
  ~       http://www.apache.org/licenses/LICENSE-2.0
  ~
  ~  Unless required by applicable law or agreed to in writing, software
  ~  distributed under the License is distributed on an "AS IS" BASIS,
  ~  WITHOUT WARRANTIES OR CONDITIONS OF ANY KIND, either express or implied.
  ~  See the License for the specific language governing permissions and
  ~  limitations under the License.
  -->

<project xmlns="http://maven.apache.org/POM/4.0.0"
         xmlns:xsi="http://www.w3.org/2001/XMLSchema-instance"
         xsi:schemaLocation="http://maven.apache.org/POM/4.0.0 http://maven.apache.org/xsd/maven-4.0.0.xsd">
    <parent>
        <artifactId>fescar-all</artifactId>
        <groupId>com.alibaba.fescar</groupId>
<<<<<<< HEAD
        <version>0.3.0</version>
=======
        <version>0.3.1</version>
>>>>>>> 1b250126
    </parent>
    <modelVersion>4.0.0</modelVersion>
    <artifactId>fescar-rm-datasource</artifactId>
    <packaging>jar</packaging>
    <name>fescar-rm-datasource ${project.version}</name>

    <dependencies>
        <dependency>
            <groupId>${project.groupId}</groupId>
            <artifactId>fescar-core</artifactId>
        </dependency>
        <dependency>
            <groupId>com.alibaba</groupId>
            <artifactId>druid</artifactId>
            <version>1.1.12</version>
        </dependency>
        <dependency>
            <groupId>com.google.guava</groupId>
            <artifactId>guava</artifactId>
            <version>18.0</version>
        </dependency>
        <dependency>
            <groupId>junit</groupId>
            <artifactId>junit</artifactId>
            <version>${junit.version}</version>
            <scope>test</scope>
        </dependency>
    </dependencies>


</project><|MERGE_RESOLUTION|>--- conflicted
+++ resolved
@@ -21,11 +21,7 @@
     <parent>
         <artifactId>fescar-all</artifactId>
         <groupId>com.alibaba.fescar</groupId>
-<<<<<<< HEAD
-        <version>0.3.0</version>
-=======
         <version>0.3.1</version>
->>>>>>> 1b250126
     </parent>
     <modelVersion>4.0.0</modelVersion>
     <artifactId>fescar-rm-datasource</artifactId>
