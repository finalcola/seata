--- conflicted
+++ resolved
@@ -39,11 +39,7 @@
 
     @Override
     protected TableRecords beforeImage() throws SQLException {
-<<<<<<< HEAD
-        SQLUpdateRecognizer recognizer = (SQLUpdateRecognizer) sqlRecognizer;
-=======
         SQLUpdateRecognizer recognizer = (SQLUpdateRecognizer)sqlRecognizer;
->>>>>>> 35d2c5ab
 
         TableMeta tmeta = getTableMeta();
         List<String> updateColumns = recognizer.getUpdateColumns();
@@ -62,11 +58,7 @@
         String whereCondition = null;
         ArrayList<Object> paramAppender = new ArrayList<>();
         if (statementProxy instanceof ParametersHolder) {
-<<<<<<< HEAD
-            whereCondition = recognizer.getWhereCondition((ParametersHolder) statementProxy, paramAppender);
-=======
             whereCondition = recognizer.getWhereCondition((ParametersHolder)statementProxy, paramAppender);
->>>>>>> 35d2c5ab
         } else {
             whereCondition = recognizer.getWhereCondition();
         }
@@ -106,11 +98,7 @@
 
     @Override
     protected TableRecords afterImage(TableRecords beforeImage) throws SQLException {
-<<<<<<< HEAD
-        SQLUpdateRecognizer recognizer = (SQLUpdateRecognizer) sqlRecognizer;
-=======
         SQLUpdateRecognizer recognizer = (SQLUpdateRecognizer)sqlRecognizer;
->>>>>>> 35d2c5ab
 
         TableMeta tmeta = getTableMeta();
         if (beforeImage == null || beforeImage.size() == 0) {
@@ -130,12 +118,8 @@
             }
         }
         List<Field> pkRows = beforeImage.pkRows();
-<<<<<<< HEAD
-        selectSQLAppender.append(" FROM " + getFromTableInSQL() + " WHERE " + buildWhereConditionByPKs(pkRows) + " FOR UPDATE");
-=======
         selectSQLAppender.append(
             " FROM " + getFromTableInSQL() + " WHERE " + buildWhereConditionByPKs(pkRows) + " FOR UPDATE");
->>>>>>> 35d2c5ab
         String selectSQL = selectSQLAppender.toString();
 
         TableRecords afterImage = null;
