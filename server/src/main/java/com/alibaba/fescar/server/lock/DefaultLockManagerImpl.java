/*
 *  Copyright 1999-2018 Alibaba Group Holding Ltd.
 *
 *  Licensed under the Apache License, Version 2.0 (the "License");
 *  you may not use this file except in compliance with the License.
 *  You may obtain a copy of the License at
 *
 *       http://www.apache.org/licenses/LICENSE-2.0
 *
 *  Unless required by applicable law or agreed to in writing, software
 *  distributed under the License is distributed on an "AS IS" BASIS,
 *  WITHOUT WARRANTIES OR CONDITIONS OF ANY KIND, either express or implied.
 *  See the License for the specific language governing permissions and
 *  limitations under the License.
 */

package com.alibaba.fescar.server.lock;

import java.util.HashMap;
import java.util.Map;
import java.util.Set;
import java.util.concurrent.ConcurrentHashMap;

import com.alibaba.fescar.common.exception.ShouldNeverHappenException;
import com.alibaba.fescar.common.util.StringUtils;
import com.alibaba.fescar.core.exception.TransactionException;
import com.alibaba.fescar.server.session.BranchSession;

import io.netty.util.internal.ConcurrentSet;
import org.slf4j.Logger;
import org.slf4j.LoggerFactory;

/**
 * The type Default lock manager.
 */
public class DefaultLockManagerImpl implements LockManager {

    private static final Logger LOGGER = LoggerFactory.getLogger(DefaultLockManagerImpl.class);

    private static final int BUCKET_PER_TABLE = 128;

    private static final ConcurrentHashMap<String, ConcurrentHashMap<String, ConcurrentHashMap<Integer, Map<String,
        Long>>>>
        LOCK_MAP
        = new ConcurrentHashMap<String, ConcurrentHashMap<String, ConcurrentHashMap<Integer, Map<String, Long>>>>();

    @Override
    public boolean acquireLock(BranchSession branchSession) throws TransactionException {
        String resourceId = branchSession.getResourceId();
        long transactionId = branchSession.getTransactionId();
        ConcurrentHashMap<String, ConcurrentHashMap<Integer, Map<String, Long>>> dbLockMap = LOCK_MAP.get(resourceId);
        if (dbLockMap == null) {
            LOCK_MAP.putIfAbsent(resourceId,
                new ConcurrentHashMap<String, ConcurrentHashMap<Integer, Map<String, Long>>>());
            dbLockMap = LOCK_MAP.get(resourceId);
        }
        ConcurrentHashMap<Map<String, Long>, Set<String>> bucketHolder = branchSession.getLockHolder();

        String lockKey = branchSession.getLockKey();
<<<<<<< HEAD
        if (StringUtils.isEmpty(lockKey)) {
=======
        if (StringUtils.isNullOrEmpty(lockKey)) {
>>>>>>> 1b250126
            return true;
        }

        String[] tableGroupedLockKeys = lockKey.split(";");
        for (String tableGroupedLockKey : tableGroupedLockKeys) {
            int idx = tableGroupedLockKey.indexOf(":");
            if (idx < 0) {
                branchSession.unlock();
                throw new ShouldNeverHappenException("Wrong format of LOCK KEYS: " + branchSession.getLockKey());
            }
            String tableName = tableGroupedLockKey.substring(0, idx);
            String mergedPKs = tableGroupedLockKey.substring(idx + 1);
            ConcurrentHashMap<Integer, Map<String, Long>> tableLockMap = dbLockMap.get(tableName);
            if (tableLockMap == null) {
                dbLockMap.putIfAbsent(tableName, new ConcurrentHashMap<Integer, Map<String, Long>>());
                tableLockMap = dbLockMap.get(tableName);
            }
            String[] pks = mergedPKs.split(",");
            for (String pk : pks) {
                int bucketId = pk.hashCode() % BUCKET_PER_TABLE;
                Map<String, Long> bucketLockMap = tableLockMap.get(bucketId);
                if (bucketLockMap == null) {
                    tableLockMap.putIfAbsent(bucketId, new HashMap<String, Long>());
                    bucketLockMap = tableLockMap.get(bucketId);
                }
                synchronized (bucketLockMap) {
                    Long lockingTransactionId = bucketLockMap.get(pk);
                    if (lockingTransactionId == null) {
                        // No existing lock
                        bucketLockMap.put(pk, transactionId);
                        Set<String> keysInHolder = bucketHolder.get(bucketLockMap);
                        if (keysInHolder == null) {
                            bucketHolder.putIfAbsent(bucketLockMap, new ConcurrentSet<String>());
                            keysInHolder = bucketHolder.get(bucketLockMap);
                        }
                        keysInHolder.add(pk);

                    } else if (lockingTransactionId.longValue() == transactionId) {
                        // Locked by me
                        continue;
                    } else {
                        LOGGER.info(
                            "Global lock on [" + tableName + ":" + pk + "] is holding by " + lockingTransactionId);
                        branchSession.unlock(); // Release all acquired locks.
                        return false;
                    }
                }
            }
        }
        return true;
    }

    @Override
    public boolean isLockable(long transactionId, String resourceId, String lockKey) throws TransactionException {
        ConcurrentHashMap<String, ConcurrentHashMap<Integer, Map<String, Long>>> dbLockMap = LOCK_MAP.get(resourceId);
        if (dbLockMap == null) {
            return true;
        }
        String[] tableGroupedLockKeys = lockKey.split(";");
        for (String tableGroupedLockKey : tableGroupedLockKeys) {
            int idx = tableGroupedLockKey.indexOf(":");
            if (idx < 0) {
                throw new ShouldNeverHappenException("Wrong format of LOCK KEYS: " + lockKey);
            }
            String tableName = tableGroupedLockKey.substring(0, idx);
            String mergedPKs = tableGroupedLockKey.substring(idx + 1);
            ConcurrentHashMap<Integer, Map<String, Long>> tableLockMap = dbLockMap.get(tableName);
            if (tableLockMap == null) {
                continue;
            }
            String[] pks = mergedPKs.split(",");
            for (String pk : pks) {
                int bucketId = pk.hashCode() % BUCKET_PER_TABLE;
                Map<String, Long> bucketLockMap = tableLockMap.get(bucketId);
                if (bucketLockMap == null) {
                    continue;
                }
                Long lockingTransactionId = bucketLockMap.get(pk);
                if (lockingTransactionId == null || lockingTransactionId.longValue() == transactionId) {
                    // Locked by me
                    continue;
                } else {
                    LOGGER.info("Global lock on [" + tableName + ":" + pk + "] is holding by " + lockingTransactionId);
                    return false;
                }
            }
        }
        return true;
    }

    @Override
    public void cleanAllLocks() throws TransactionException {
        LOCK_MAP.clear();
    }
}<|MERGE_RESOLUTION|>--- conflicted
+++ resolved
@@ -57,11 +57,7 @@
         ConcurrentHashMap<Map<String, Long>, Set<String>> bucketHolder = branchSession.getLockHolder();
 
         String lockKey = branchSession.getLockKey();
-<<<<<<< HEAD
-        if (StringUtils.isEmpty(lockKey)) {
-=======
         if (StringUtils.isNullOrEmpty(lockKey)) {
->>>>>>> 1b250126
             return true;
         }
 
